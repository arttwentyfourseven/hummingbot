--- conflicted
+++ resolved
@@ -1,8 +1,4 @@
 /* eslint-disable @typescript-eslint/ban-types */
-<<<<<<< HEAD
-import { Transaction, Wallet, providers } from 'ethers';
-=======
->>>>>>> 6e8fac08
 import { NextFunction, Router, Request, Response } from 'express';
 import { Ethereum } from './ethereum';
 import { EthereumConfig } from './ethereum.config';
@@ -67,56 +63,11 @@
         req: Request<{}, {}, EthereumNonceRequest>,
         res: Response<EthereumNonceResponse | string, {}>
       ) => {
-        const response = await nonce(req.body);
-        res.status(200).json(response);
+        res.status(200).json(await nonce(req.body));
       }
     )
   );
 
-<<<<<<< HEAD
-  interface EthereumAllowancesResponse {
-    network: string;
-    timestamp: number;
-    latency: number;
-    spender: string;
-    approvals: Record<string, string>;
-  }
-
-  const getSpender = (reqSpender: string): string => {
-    let spender: string;
-    if (reqSpender === 'uniswap') {
-      if (ConfigManager.config.ETHEREUM_CHAIN === 'mainnet') {
-        spender = UniswapConfig.config.mainnet.uniswapV2RouterAddress;
-      } else {
-        spender = UniswapConfig.config.kovan.uniswapV2RouterAddress;
-      }
-    } else {
-      spender = reqSpender;
-    }
-
-    return spender;
-  };
-
-  const getTokenSymbolsToTokens = (
-    tokenSymbols: Array<string>
-  ): Record<string, Token> => {
-    const tokens: Record<string, Token> = {};
-
-    for (let i = 0; i < tokenSymbols.length; i++) {
-      const symbol = tokenSymbols[i];
-      const token = ethereum.getTokenBySymbol(symbol);
-      if (!token) {
-        continue;
-      }
-
-      tokens[symbol] = token;
-    }
-
-    return tokens;
-  };
-
-=======
->>>>>>> 6e8fac08
   router.post(
     '/allowances',
     asyncHandler(
@@ -124,41 +75,7 @@
         req: Request<{}, {}, EthereumAllowancesRequest>,
         res: Response<EthereumAllowancesResponse | string, {}>
       ) => {
-<<<<<<< HEAD
-        validateEthereumAllowancesRequest(req.body);
-
-        const initTime = Date.now();
-        const wallet = ethereum.getWallet(req.body.privateKey);
-
-        const tokens = getTokenSymbolsToTokens(req.body.tokenSymbols);
-
-        const spender = getSpender(req.body.spender);
-
-        const approvals: Record<string, string> = {};
-        await Promise.all(
-          Object.keys(tokens).map(async (symbol) => {
-            approvals[symbol] = tokenValueToString(
-              await ethereum.getERC20Allowance(
-                wallet,
-                spender,
-                tokens[symbol].address,
-                tokens[symbol].decimals
-              )
-            );
-          })
-        );
-
-        res.status(200).json({
-          network: ConfigManager.config.ETHEREUM_CHAIN,
-          timestamp: initTime,
-          latency: latency(initTime, Date.now()),
-          spender: spender,
-          approvals: approvals,
-        });
-=======
-        const response = await allowances(req.body);
-        res.status(200).json(response);
->>>>>>> 6e8fac08
+        res.status(200).json(await allowances(req.body));
       }
     )
   );
@@ -183,25 +100,11 @@
         req: Request<{}, {}, EthereumApproveRequest>,
         res: Response<EthereumApproveResponse | string, {}>
       ) => {
-        const result = await approve(req.body);
-        return res.status(200).json(result);
+        return res.status(200).json(await approve(req.body));
       }
     )
   );
 
-<<<<<<< HEAD
-  interface EthereumPollResponse {
-    network: string;
-    timestamp: number;
-    latency: number;
-    txHash: string;
-    txStatus: number;
-    txData: providers.TransactionResponse | null;
-    txReceipt: EthereumTransactionReceipt | null;
-  }
-
-=======
->>>>>>> 6e8fac08
   router.post(
     '/poll',
     asyncHandler(
@@ -209,8 +112,7 @@
         req: Request<{}, {}, EthereumPollRequest>,
         res: Response<EthereumPollResponse, {}>
       ) => {
-        const result = await poll(req.body);
-        res.status(200).json(result);
+        res.status(200).json(await poll(req.body));
       }
     )
   );
