--- conflicted
+++ resolved
@@ -55,11 +55,8 @@
       val === 'traderjoe' ||
       val === 'sushiswap' ||
       val === 'viperswap' ||
-<<<<<<< HEAD
       val === 'openocean' ||
-=======
       val === 'quickswap' ||
->>>>>>> a9dd8861
       isAddress(val))
 );
 
