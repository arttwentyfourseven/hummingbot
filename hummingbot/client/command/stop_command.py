--- conflicted
+++ resolved
@@ -3,11 +3,7 @@
 import threading
 from typing import TYPE_CHECKING
 from hummingbot.core.utils.async_utils import safe_ensure_future
-<<<<<<< HEAD
-from hummingbot.core.utils.eth_gas_station_lookup import EthGasStationLookup
 from hummingbot.core.rate_oracle.rate_oracle import RateOracle
-=======
->>>>>>> e4bc5ef5
 if TYPE_CHECKING:
     from hummingbot.client.hummingbot_application import HummingbotApplication
 
@@ -49,15 +45,9 @@
         if self.strategy_task is not None and not self.strategy_task.cancelled():
             self.strategy_task.cancel()
 
-<<<<<<< HEAD
         if RateOracle.get_instance().started:
             RateOracle.get_instance().stop()
 
-        if EthGasStationLookup.get_instance().started:
-            EthGasStationLookup.get_instance().stop()
-
-=======
->>>>>>> e4bc5ef5
         if self.markets_recorder is not None:
             self.markets_recorder.stop()
 
