--- conflicted
+++ resolved
@@ -2,22 +2,12 @@
 from typing import (
     Any,
     Dict,
-<<<<<<< HEAD
-=======
     List,
->>>>>>> 2f1e2090
     Optional,
 )
 
 from hummingbot.connector.in_flight_order_base import InFlightOrderBase
-<<<<<<< HEAD
 from hummingbot.core.data_type.common import OrderType, TradeType
-=======
-from hummingbot.core.event.events import (
-    OrderType,
-    TradeType
-)
->>>>>>> 2f1e2090
 
 
 class UniswapInFlightOrder(InFlightOrderBase):
