import asyncio
from typing import Any, Dict, List, Mapping, Optional

from google.protobuf import any_pb2
from pyinjective import Transaction
from pyinjective.async_client import AsyncClient
from pyinjective.composer import Composer, injective_exchange_tx_pb
from pyinjective.core.network import Network

from hummingbot.connector.exchange.injective_v2 import injective_constants as CONSTANTS
from hummingbot.connector.exchange.injective_v2.data_sources.injective_data_source import InjectiveDataSource
from hummingbot.connector.exchange.injective_v2.injective_market import (
    InjectiveDerivativeMarket,
    InjectiveSpotMarket,
    InjectiveToken,
)
from hummingbot.connector.exchange.injective_v2.injective_query_executor import PythonSDKInjectiveQueryExecutor
from hummingbot.connector.gateway.gateway_in_flight_order import GatewayInFlightOrder, GatewayPerpetualInFlightOrder
from hummingbot.connector.utils import combine_to_hb_trading_pair
from hummingbot.core.api_throttler.async_throttler import AsyncThrottler
from hummingbot.core.api_throttler.async_throttler_base import AsyncThrottlerBase
from hummingbot.core.api_throttler.data_types import RateLimit
from hummingbot.core.data_type.common import OrderType
from hummingbot.core.data_type.in_flight_order import OrderUpdate
from hummingbot.core.pubsub import PubSub
from hummingbot.logger import HummingbotLogger


class InjectiveReadOnlyDataSource(InjectiveDataSource):
    _logger: Optional[HummingbotLogger] = None

    def __init__(
            self,
            network: Network,
            rate_limits: List[RateLimit],
            use_secure_connection: bool = True):
        self._network = network
        self._client = AsyncClient(
            network=self._network,
            insecure=not use_secure_connection,
        )
        self._composer = None
        self._query_executor = PythonSDKInjectiveQueryExecutor(sdk_client=self._client)

        self._publisher = PubSub()
        self._last_received_message_time = 0
        self._throttler = AsyncThrottler(rate_limits=rate_limits)

        self._markets_initialization_lock = asyncio.Lock()
        self._spot_market_info_map: Optional[Dict[str, InjectiveSpotMarket]] = None
        self._derivative_market_info_map: Optional[Dict[str, InjectiveDerivativeMarket]] = None
        self._spot_market_and_trading_pair_map: Optional[Mapping[str, str]] = None
        self._derivative_market_and_trading_pair_map: Optional[Mapping[str, str]] = None
        self._tokens_map: Optional[Dict[str, InjectiveToken]] = None
        self._token_symbol_and_denom_map: Optional[Mapping[str, str]] = None

        self._events_listening_tasks: List[asyncio.Task] = []

    @property
    def publisher(self):
        return self._publisher

    @property
    def query_executor(self):
        return self._query_executor

    @property
    def throttler(self):
        return self._throttler

    @property
    def portfolio_account_injective_address(self) -> str:
        raise NotImplementedError

    @property
    def portfolio_account_subaccount_id(self) -> str:
        raise NotImplementedError

    @property
    def trading_account_injective_address(self) -> str:
        raise NotImplementedError

    @property
    def injective_chain_id(self) -> str:
        return self._network.chain_id

    @property
    def fee_denom(self) -> str:
        return self._network.fee_denom

    @property
    def portfolio_account_subaccount_index(self) -> int:
        raise NotImplementedError

    @property
    def network_name(self) -> str:
        return self._network.string()

    async def composer(self) -> Composer:
        if self._composer is None:
            self._composer = await self._client.composer()
        return self._composer

    async def timeout_height(self) -> int:
        raise NotImplementedError

    async def spot_market_and_trading_pair_map(self):
        if self._spot_market_and_trading_pair_map is None:
            async with self._markets_initialization_lock:
                if self._spot_market_and_trading_pair_map is None:
                    await self.update_markets()
        return self._spot_market_and_trading_pair_map.copy()

    async def spot_market_info_for_id(self, market_id: str):
        if self._spot_market_info_map is None:
            async with self._markets_initialization_lock:
                if self._spot_market_info_map is None:
                    await self.update_markets()

        return self._spot_market_info_map[market_id]

    async def derivative_market_and_trading_pair_map(self):
        if self._derivative_market_and_trading_pair_map is None:
            async with self._markets_initialization_lock:
                if self._derivative_market_and_trading_pair_map is None:
                    await self.update_markets()
        return self._derivative_market_and_trading_pair_map.copy()

    async def derivative_market_info_for_id(self, market_id: str):
        if self._derivative_market_info_map is None:
            async with self._markets_initialization_lock:
                if self._derivative_market_info_map is None:
                    await self.update_markets()

        return self._derivative_market_info_map[market_id]

    async def trading_pair_for_market(self, market_id: str):
        if self._spot_market_and_trading_pair_map is None or self._derivative_market_and_trading_pair_map is None:
            async with self._markets_initialization_lock:
                if self._spot_market_and_trading_pair_map is None or self._derivative_market_and_trading_pair_map is None:
                    await self.update_markets()

        trading_pair = self._spot_market_and_trading_pair_map.get(market_id)

        if trading_pair is None:
            trading_pair = self._derivative_market_and_trading_pair_map[market_id]
        return trading_pair

    async def market_id_for_spot_trading_pair(self, trading_pair: str) -> str:
        if self._spot_market_and_trading_pair_map is None:
            async with self._markets_initialization_lock:
                if self._spot_market_and_trading_pair_map is None:
                    await self.update_markets()

        return self._spot_market_and_trading_pair_map.inverse[trading_pair]

    async def market_id_for_derivative_trading_pair(self, trading_pair: str) -> str:
        if self._derivative_market_and_trading_pair_map is None:
            async with self._markets_initialization_lock:
                if self._derivative_market_and_trading_pair_map is None:
                    await self.update_markets()

        return self._derivative_market_and_trading_pair_map.inverse[trading_pair]

    async def spot_markets(self):
        if self._spot_market_and_trading_pair_map is None:
            async with self._markets_initialization_lock:
                if self._spot_market_and_trading_pair_map is None:
                    await self.update_markets()

        return list(self._spot_market_info_map.values())

    async def derivative_markets(self):
        if self._derivative_market_and_trading_pair_map is None:
            async with self._markets_initialization_lock:
                if self._derivative_market_and_trading_pair_map is None:
                    await self.update_markets()

        return list(self._derivative_market_info_map.values())

    async def token(self, denom: str) -> InjectiveToken:
        if self._tokens_map is None:
            async with self._markets_initialization_lock:
                if self._tokens_map is None:
                    await self.update_markets()

        return self._tokens_map.get(denom)

    def events_listening_tasks(self) -> List[asyncio.Task]:
        return self._events_listening_tasks.copy()

    def add_listening_task(self, task: asyncio.Task):
        self._events_listening_tasks.append(task)

    def configure_throttler(self, throttler: AsyncThrottlerBase):
        self._throttler = throttler

    async def trading_account_sequence(self) -> int:
        raise NotImplementedError

    async def trading_account_number(self) -> int:
        raise NotImplementedError

    async def initialize_trading_account(self):  # pragma: no cover
        # Do nothing
        pass

    async def update_markets(self):
        (
            self._tokens_map,
            self._token_symbol_and_denom_map,
            self._spot_market_info_map,
            self._spot_market_and_trading_pair_map,
            self._derivative_market_info_map,
            self._derivative_market_and_trading_pair_map,
        ) = await self._get_markets_and_tokens()

    def real_tokens_spot_trading_pair(self, unique_trading_pair: str) -> str:
        resulting_trading_pair = unique_trading_pair
        if (self._spot_market_and_trading_pair_map is not None
                and self._spot_market_info_map is not None):
            market_id = self._spot_market_and_trading_pair_map.inverse.get(unique_trading_pair)
            market = self._spot_market_info_map.get(market_id)
            if market is not None:
                resulting_trading_pair = combine_to_hb_trading_pair(
                    base=market.base_token.symbol,
                    quote=market.quote_token.symbol,
                )

        return resulting_trading_pair

    def real_tokens_perpetual_trading_pair(self, unique_trading_pair: str) -> str:
        resulting_trading_pair = unique_trading_pair
        if (self._derivative_market_and_trading_pair_map is not None
                and self._derivative_market_info_map is not None):
            market_id = self._derivative_market_and_trading_pair_map.inverse.get(unique_trading_pair)
            market = self._derivative_market_info_map.get(market_id)
            if market is not None:
                resulting_trading_pair = combine_to_hb_trading_pair(
                    base=market.base_token_symbol(),
                    quote=market.quote_token.symbol,
                )

        return resulting_trading_pair

    async def order_updates_for_transaction(
            self,
            transaction_hash: str,
            spot_orders: Optional[List[GatewayInFlightOrder]] = None,
            perpetual_orders: Optional[List[GatewayPerpetualInFlightOrder]] = None
    ) -> List[OrderUpdate]:
        raise NotImplementedError

    def supported_order_types(self) -> List[OrderType]:
        return []

    async def _initialize_timeout_height(self):  # pragma: no cover
        # Do nothing
        pass

    def _sign_and_encode(self, transaction: Transaction) -> bytes:
        raise NotImplementedError

    def _uses_default_portfolio_subaccount(self) -> bool:
        raise NotImplementedError

    async def _order_creation_messages(
            self,
            spot_orders_to_create: List[GatewayInFlightOrder],
            derivative_orders_to_create: List[GatewayPerpetualInFlightOrder]
    ) -> List[any_pb2.Any]:
        raise NotImplementedError

    async def _order_cancel_message(
            self,
            spot_orders_to_cancel: List[injective_exchange_tx_pb.OrderData],
            derivative_orders_to_cancel: List[injective_exchange_tx_pb.OrderData]
    ) -> any_pb2.Any:
        raise NotImplementedError

    async def _all_subaccount_orders_cancel_message(
            self,
            spot_orders_to_cancel: List[injective_exchange_tx_pb.OrderData],
            derivative_orders_to_cancel: List[injective_exchange_tx_pb.OrderData]
    ) -> any_pb2.Any:
        raise NotImplementedError

    async def _generate_injective_order_data(
            self,
            order: GatewayInFlightOrder,
            market_id: str,
    ) -> injective_exchange_tx_pb.OrderData:
        raise NotImplementedError

    async def _updated_derivative_market_info_for_id(self, market_id: str) -> Dict[str, Any]:
        async with self.throttler.execute_task(limit_id=CONSTANTS.DERIVATIVE_MARKETS_LIMIT_ID):
            market_info = await self._query_executor.derivative_market(market_id=market_id)

        return market_info

    def _token_from_market_info(
            self, denom: str, token_meta: Dict[str, Any], candidate_symbol: Optional[str] = None
    ) -> InjectiveToken:
        token = self._tokens_map.get(denom)
        if token is None:
            unique_symbol = token_meta["symbol"]
            if unique_symbol in self._token_symbol_and_denom_map:
                if candidate_symbol is not None and candidate_symbol not in self._token_symbol_and_denom_map:
                    unique_symbol = candidate_symbol
                else:
                    unique_symbol = token_meta["name"]
            token = InjectiveToken(
                denom=denom,
                symbol=token_meta["symbol"],
                unique_symbol=unique_symbol,
                name=token_meta["name"],
                decimals=token_meta["decimals"]
            )
            self._tokens_map[denom] = token
<<<<<<< HEAD
            self._token_symbol_and_denom_map[unique_symbol] = denom

        return token
=======
            self._token_symbol_symbol_and_denom_map[unique_symbol] = denom

        return token

    def _parse_derivative_market_info(self, market_info: Dict[str, Any]) -> InjectiveDerivativeMarket:
        ticker_quote = None
        if "/" in market_info["ticker"]:
            _, ticker_quote = market_info["ticker"].split("/")
        quote_token = self._token_from_market_info(
            denom=market_info["quoteDenom"],
            token_meta=market_info["quoteTokenMeta"],
            candidate_symbol=ticker_quote,
        )
        market = InjectiveDerivativeMarket(
            market_id=market_info["marketId"],
            quote_token=quote_token,
            market_info=market_info
        )
        return market

    async def _listen_to_positions_updates(self):  # pragma: no cover
        # Do nothing
        pass

    async def _listen_to_account_balance_updates(self):  # pragma: no cover
        # Do nothing
        pass

    async def _listen_to_subaccount_spot_order_updates(self, market_id: str):  # pragma: no cover
        # Do nothing
        pass

    async def _listen_to_subaccount_derivative_order_updates(self, market_id: str):  # pragma: no cover
        # Do nothing
        pass
>>>>>>> a1264d16
<|MERGE_RESOLUTION|>--- conflicted
+++ resolved
@@ -317,44 +317,6 @@
                 decimals=token_meta["decimals"]
             )
             self._tokens_map[denom] = token
-<<<<<<< HEAD
             self._token_symbol_and_denom_map[unique_symbol] = denom
 
-        return token
-=======
-            self._token_symbol_symbol_and_denom_map[unique_symbol] = denom
-
-        return token
-
-    def _parse_derivative_market_info(self, market_info: Dict[str, Any]) -> InjectiveDerivativeMarket:
-        ticker_quote = None
-        if "/" in market_info["ticker"]:
-            _, ticker_quote = market_info["ticker"].split("/")
-        quote_token = self._token_from_market_info(
-            denom=market_info["quoteDenom"],
-            token_meta=market_info["quoteTokenMeta"],
-            candidate_symbol=ticker_quote,
-        )
-        market = InjectiveDerivativeMarket(
-            market_id=market_info["marketId"],
-            quote_token=quote_token,
-            market_info=market_info
-        )
-        return market
-
-    async def _listen_to_positions_updates(self):  # pragma: no cover
-        # Do nothing
-        pass
-
-    async def _listen_to_account_balance_updates(self):  # pragma: no cover
-        # Do nothing
-        pass
-
-    async def _listen_to_subaccount_spot_order_updates(self, market_id: str):  # pragma: no cover
-        # Do nothing
-        pass
-
-    async def _listen_to_subaccount_derivative_order_updates(self, market_id: str):  # pragma: no cover
-        # Do nothing
-        pass
->>>>>>> a1264d16
+        return token