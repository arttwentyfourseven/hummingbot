<<<<<<< HEAD
import zlib

from pydantic import Field, SecretStr

from hummingbot.client.config.config_data_types import BaseConnectorConfigMap, ClientFieldData

CENTRALIZED = True
=======
from decimal import Decimal
import zlib

from hummingbot.client.config.config_var import ConfigVar
from hummingbot.client.config.config_methods import using_exchange
from hummingbot.core.data_type.trade_fee import TradeFeeSchema

DEFAULT_FEES = TradeFeeSchema(
    maker_percent_fee_decimal=Decimal("0.0008"),
    taker_percent_fee_decimal=Decimal("0.0001"),
)
>>>>>>> a6a35f15

CENTRALIZED = True

EXAMPLE_PAIR = "BTC-USDT"

<<<<<<< HEAD

DEFAULT_FEES = [0.1, 0.15]


class OkexConfigMap(BaseConnectorConfigMap):
    connector: str = Field(default="okex", client_data=None)
    okex_api_key: SecretStr = Field(
        default=...,
        client_data=ClientFieldData(
            prompt=lambda cm: "Enter your OKEx API key",
            is_secure=True,
            is_connect_key=True,
            prompt_on_new=True,
        )
    )
    okex_secret_key: SecretStr = Field(
        default=...,
        client_data=ClientFieldData(
            prompt=lambda cm: "Enter your OKEx secret key",
            is_secure=True,
            is_connect_key=True,
            prompt_on_new=True,
        )
    )
    okex_passphrase: SecretStr = Field(
        default=...,
        client_data=ClientFieldData(
            prompt=lambda cm: "Enter your OKEx passphrase key",
            is_secure=True,
            is_connect_key=True,
            prompt_on_new=True,
        )
    )


KEYS = OkexConfigMap.construct()
=======
KEYS = {
    "okex_api_key":
        ConfigVar(key="okex_api_key",
                  prompt="Enter your OKEx API key >>> ",
                  required_if=using_exchange("okex"),
                  is_secure=True,
                  is_connect_key=True),
    "okex_secret_key":
        ConfigVar(key="okex_secret_key",
                  prompt="Enter your OKEx secret key >>> ",
                  required_if=using_exchange("okex"),
                  is_secure=True,
                  is_connect_key=True),
    "okex_passphrase":
        ConfigVar(key="okex_passphrase",
                  prompt="Enter your OKEx passphrase key >>> ",
                  required_if=using_exchange("okex"),
                  is_secure=True,
                  is_connect_key=True),
}
>>>>>>> a6a35f15


def inflate(data):
    """decrypts the OKEx data.
    Copied from OKEx SDK: https://github.com/okex/V3-Open-API-SDK/blob/d8becc67af047726c66d9a9b29d99e99c595c4f7/okex-python-sdk-api/websocket_example.py#L46"""
    decompress = zlib.decompressobj(-zlib.MAX_WBITS)
    inflated = decompress.decompress(data)
    inflated += decompress._flush()
    return inflated.decode('utf-8')<|MERGE_RESOLUTION|>--- conflicted
+++ resolved
@@ -1,32 +1,19 @@
-<<<<<<< HEAD
 import zlib
+from decimal import Decimal
 
 from pydantic import Field, SecretStr
 
 from hummingbot.client.config.config_data_types import BaseConnectorConfigMap, ClientFieldData
-
-CENTRALIZED = True
-=======
-from decimal import Decimal
-import zlib
-
-from hummingbot.client.config.config_var import ConfigVar
-from hummingbot.client.config.config_methods import using_exchange
 from hummingbot.core.data_type.trade_fee import TradeFeeSchema
 
 DEFAULT_FEES = TradeFeeSchema(
     maker_percent_fee_decimal=Decimal("0.0008"),
     taker_percent_fee_decimal=Decimal("0.0001"),
 )
->>>>>>> a6a35f15
 
 CENTRALIZED = True
 
 EXAMPLE_PAIR = "BTC-USDT"
-
-<<<<<<< HEAD
-
-DEFAULT_FEES = [0.1, 0.15]
 
 
 class OkexConfigMap(BaseConnectorConfigMap):
@@ -61,28 +48,6 @@
 
 
 KEYS = OkexConfigMap.construct()
-=======
-KEYS = {
-    "okex_api_key":
-        ConfigVar(key="okex_api_key",
-                  prompt="Enter your OKEx API key >>> ",
-                  required_if=using_exchange("okex"),
-                  is_secure=True,
-                  is_connect_key=True),
-    "okex_secret_key":
-        ConfigVar(key="okex_secret_key",
-                  prompt="Enter your OKEx secret key >>> ",
-                  required_if=using_exchange("okex"),
-                  is_secure=True,
-                  is_connect_key=True),
-    "okex_passphrase":
-        ConfigVar(key="okex_passphrase",
-                  prompt="Enter your OKEx passphrase key >>> ",
-                  required_if=using_exchange("okex"),
-                  is_secure=True,
-                  is_connect_key=True),
-}
->>>>>>> a6a35f15
 
 
 def inflate(data):
